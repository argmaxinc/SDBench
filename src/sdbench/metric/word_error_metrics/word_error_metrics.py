--- conflicted
+++ resolved
@@ -218,9 +218,6 @@
         return (Sis + Cis) / (S + C)
 
 
-<<<<<<< HEAD
-@MetricRegistry.register_metric((PipelineType.TRANSCRIPTION, PipelineType.ORCHESTRATION), MetricOptions.WER)
-=======
 @MetricRegistry.register_metric(
     (
         PipelineType.TRANSCRIPTION,
@@ -229,7 +226,6 @@
     ),
     MetricOptions.WER,
 )
->>>>>>> 12547715
 class WordErrorRate(BaseWordErrorMetric):
     """Word Error Rate (WER) implementation.
 
